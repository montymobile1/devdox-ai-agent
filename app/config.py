"""
Configuration settings for the DevDox AI Portal API.
"""

from enum import Enum
from pathlib import Path
from typing import Any, Dict, List, Literal, Optional, ClassVar

from pydantic_settings import BaseSettings
from app.infrastructure.supabase_queue import SupabaseQueue

class GitHosting(str, Enum):
    GITLAB = "gitlab"
    GITHUB = "github"


class Settings(BaseSettings):
    """Application settings."""

    # API configuration
    API_ENV: Literal["development", "staging", "production", "test", "local"] = (
        "development"
    )
    API_DEBUG: bool = True
    SECRET_KEY: str = "testtesttesttesttesttesttesttest"  # Only for local/testing
    LOG_LEVEL:str = "INFO"
    # SUPABASE VAULT
    SUPABASE_VAULT_ENABLED: bool = True
    # SUPABASE settings
    SUPABASE_URL: str = "https://your-project.supabase.co"
    SUPABASE_SECRET_KEY: str = "test-supabase-key"

    SUPABASE_REST_API: bool = True
    VAULT_KEYS: str = ""

    SUPABASE_HOST: str = "https://localhost"
    SUPABASE_USER: str = "postgres"
    SUPABASE_PASSWORD: str = "test"
    SUPABASE_PORT: int = 6543
    USE_POOLER:bool=True #True in case port is 6543 and False in case port is 5432
    SUPABASE_DB_NAME: str = "postgres"

    DB_MIN_CONNECTIONS: int = 5
    DB_MAX_CONNECTIONS: int = 25
<<<<<<< HEAD

    DB_CONNECT_TIMEOUT: float = 10.0
    DB_COMMAND_TIMEOUT: float = 30.0
    DB_STATEMENT_TIMEOUT: int = 30000  # milliseconds
    DB_IDLE_SESSION_TIMEOUT: int = 300000  # 5 minutes in milliseconds

    # Connection lifecycle settings
    DB_MAX_CACHED_STATEMENT_LIFETIME: int = 300  # 5 minutes
    DB_MAX_CACHEABLE_STATEMENT_SIZE: int = 1024 * 15  # 15KB

    DB_SCHEMA:str="public"

=======
    
    VECTOR_SIZE:int = 768
    
>>>>>>> 3d6217d7
    QUEUE_POLLING_INTERVAL_SECONDS: int = 10

    TOGETHER_API_KEY: str = "test-clerk-key"

    COHERE_API_KEY:str = "test-cohere-key"
    
    MAX_QUESTIONS:int = 5
    
    LOG_DIR:str = "/app/logs"
    BASE_DIR: ClassVar[str] = "app/repos"

    # CORS settings
    CORS_ORIGINS: List[str] = ["http://localhost:3000"]

    # Server settings
    HOST: str = "0.0.0.0"
    PORT: int = 9002

    # Version
    VERSION: str = "0.1.1"

    class Config:
        """Pydantic config class."""
        env_file = str(Path(__file__).resolve().parent / "instance" / ".env")
        case_sensitive = True
        git_hosting: Optional[GitHosting] = None
        extra = "ignore"


# Initialize settings instance
settings = Settings()

# Initialize Supabase queue
supabase_queue = SupabaseQueue(
    host=settings.SUPABASE_HOST,
    #port=settings.SUPABASE_PORT,
    port=5432,
    user=settings.SUPABASE_USER,
    password=settings.SUPABASE_PASSWORD,
    db_name=settings.SUPABASE_DB_NAME,
    table_name="testing"
)


def get_database_config() -> Dict[str, Any]:
    """
     Returns the appropriate database configuration based on available credentials.
    Uses REST API connection when SUPABASE_REST_API is True, otherwise uses direct PostgreSQL.
    """
    base_credentials = {
        "min_size": settings.DB_MIN_CONNECTIONS,
        "max_size": settings.DB_MAX_CONNECTIONS,
        "ssl": "require",
        "statement_cache_size":0,
        "server_settings": {
            "search_path": settings.DB_SCHEMA,
            "statement_timeout": str(settings.DB_STATEMENT_TIMEOUT),  # Prevent runaway queries
            "idle_in_transaction_session_timeout": str(settings.DB_IDLE_SESSION_TIMEOUT),
            "application_name": "devdox-ai-agent"
        },

        "timeout": 30,  # Connection establishment timeout (seconds)
        "command_timeout": 60,  # Query execution timeout (seconds)
        "max_inactive_connection_lifetime": 3600,  # 1 hour - recycle old connections
        "max_queries": 50000,  # Queries before connection recycling

    }
    # Check if developer wants to use RESTAPI
    if settings.SUPABASE_REST_API:


        # Extract database connection info from Supabase URL
        # Supabase URL format: https://your-project.supabase.co
        if not settings.SUPABASE_URL.startswith(
            "https://"
        ) or not settings.SUPABASE_URL.endswith(".supabase.co"):
            raise ValueError(f"Invalid Supabase URL format: {settings.SUPABASE_URL}")

        project_id = settings.SUPABASE_URL.replace("https://", "").replace(
            ".supabase.co", ""
        )
        if not project_id:
            raise ValueError("Unable to extract project ID from Supabase URL")
        pooler_host = f"db.{project_id}.supabase.co"

        credentials = {
            **base_credentials,
            "host": pooler_host,  # Use project_id directly as host
            "port": settings.SUPABASE_PORT,
            "user": "postgres",
            "password": settings.SUPABASE_SECRET_KEY,
            "database": "postgres",

        }

    # Method 2: Supabase postgress sql
    else:
        credentials = {
            **base_credentials,
            "host": settings.SUPABASE_HOST,
            "port": settings.SUPABASE_PORT,
            "user": settings.SUPABASE_USER,
            "password": settings.SUPABASE_PASSWORD,
            "database": settings.SUPABASE_DB_NAME,
        }

    return {"engine": "tortoise.backends.asyncpg", "credentials": credentials}


def get_tortoise_config():
    db_config = get_database_config()
    # Add server_settings to the credentials

    return {
        "connections": {"default": db_config},
        "apps": {
            "models": {
                "models": [
                    "models_src.models",
                    "aerich.models",  # Required for aerich migrations
                ],
                "default_connection": "default",
            }
        },
        "use_tz": False,
        "timezone": "UTC",
    }


TORTOISE_ORM = get_tortoise_config()<|MERGE_RESOLUTION|>--- conflicted
+++ resolved
@@ -42,7 +42,6 @@
 
     DB_MIN_CONNECTIONS: int = 5
     DB_MAX_CONNECTIONS: int = 25
-<<<<<<< HEAD
 
     DB_CONNECT_TIMEOUT: float = 10.0
     DB_COMMAND_TIMEOUT: float = 30.0
@@ -55,19 +54,17 @@
 
     DB_SCHEMA:str="public"
 
-=======
-    
+
     VECTOR_SIZE:int = 768
-    
->>>>>>> 3d6217d7
+
     QUEUE_POLLING_INTERVAL_SECONDS: int = 10
 
     TOGETHER_API_KEY: str = "test-clerk-key"
 
     COHERE_API_KEY:str = "test-cohere-key"
-    
+
     MAX_QUESTIONS:int = 5
-    
+
     LOG_DIR:str = "/app/logs"
     BASE_DIR: ClassVar[str] = "app/repos"
 
